extern crate core;

pub use libretro_rs_sys as sys;

mod av_info;
<<<<<<< HEAD
pub mod core_macro;
mod memory;

pub use av_info::*;
pub use memory::*;
use std::ffi::{CStr, CString};
=======
mod convert;
pub mod core_macro;
mod environment;
mod extensions;
mod logger;
mod memory;
mod system_info;

pub use av_info::*;
pub use c_utf8;
pub use convert::*;
pub use environment::*;
pub use extensions::*;
pub use logger::*;
pub use memory::*;
pub use system_info::*;

pub use RetroLoadGameResult::*;

use c_utf8::CUtf8;
use core::ffi::*;
use core::ops::*;
>>>>>>> e0fd89eb
use sys::*;

#[allow(unused_variables)]
pub trait RetroCore: Sized {
  type SpecialGameType: RetroTypeId;
  type SubsystemMemoryType: RetroTypeId;

  /// Called during `retro_set_environment`.
  fn set_environment(env: &mut impl SetEnvironmentEnvironment) {}

<<<<<<< HEAD
  /// Called during `retro_init`. This function is provided for the sake of completeness; it's generally redundant
  /// with [`RetroCore::load_game`].
  fn init(env: &mut RetroEnvironment) {}
=======
  /// Called during `retro_init()`. This function is provided for the sake of completeness; it's generally redundant
  /// with [load_game].
  fn init(env: &mut impl InitEnvironment) {}
>>>>>>> e0fd89eb

  /// Called to get information about the core. This information can then be displayed in a frontend, or used to
  /// construct core-specific paths.
  fn get_system_info() -> RetroSystemInfo;

<<<<<<< HEAD
  fn get_system_av_info(&self, env: &mut RetroEnvironment) -> RetroSystemAVInfo;

  fn get_region(&self, env: &mut RetroEnvironment) -> RetroRegion {
=======
  fn get_system_av_info(&self, env: &mut impl GetSystemAvInfoEnvironment) -> RetroSystemAVInfo;

  fn get_region(&self, env: &mut impl GetRegionEnvironment) -> RetroRegion {
>>>>>>> e0fd89eb
    RetroRegion::NTSC
  }

  /// Called to associate a particular device with a particular port. A core is allowed to ignore this request.
  fn set_controller_port_device(&mut self, env: &mut impl SetPortDeviceEnvironment, port: RetroDevicePort, device: RetroDevice) {}

  /// Called when a player resets their game.
  fn reset(&mut self, env: &mut impl ResetEnvironment);

  /// Called continuously once the core is initialized and a game is loaded. The core is expected to advance emulation
  /// by a single frame before returning.
  fn run(&mut self, env: &mut impl RunEnvironment, runtime: &RetroRuntime);

  /// Called to determine the size of the save state buffer. This is only ever called once per run, and the core must
  /// not exceed the size returned here for subsequent saves.
  fn serialize_size(&self, env: &mut impl SerializeSizeEnvironment) -> usize {
    0
  }

  /// Allows a core to save its internal state into the specified buffer. The buffer is guaranteed to be at least `size`
  /// bytes, where `size` is the value returned from `serialize_size`.
<<<<<<< HEAD
  fn serialize(&self, env: &mut RetroEnvironment, data: &mut [u8]) -> bool {
=======
  fn serialize(&self, env: &mut impl SerializeEnvironment, data: &mut [u8]) -> bool {
>>>>>>> e0fd89eb
    false
  }

  /// Allows a core to load its internal state from the specified buffer. The buffer is guaranteed to be at least `size`
  /// bytes, where `size` is the value returned from `serialize_size`.
<<<<<<< HEAD
  fn unserialize(&mut self, env: &mut RetroEnvironment, data: &[u8]) -> bool {
=======
  fn unserialize(&mut self, env: &mut impl UnserializeEnvironment, data: &[u8]) -> bool {
>>>>>>> e0fd89eb
    false
  }

  fn cheat_reset(&mut self, env: &mut impl CheatResetEnvironment) {}

  fn cheat_set(&mut self, env: &mut impl CheatSetEnvironment, index: u32, enabled: bool, code: &str) {}

  /// Called when a new instance of the core is needed. The `env` parameter can be used to set-up and/or query values
  /// required for the core to function properly.
  fn load_game(env: &mut impl LoadGameEnvironment, game: RetroGame) -> RetroLoadGameResult<Self>;

<<<<<<< HEAD
  fn load_game_special(env: &mut RetroEnvironment, game_type: RetroGameType, info: RetroGame) -> RetroLoadGameResult<Self> {
    RetroLoadGameResult::Failure
=======
  fn load_game_special(
    env: &mut impl LoadGameSpecialEnvironment,
    game_type: Self::SpecialGameType,
    info: RetroGame,
  ) -> RetroLoadGameResult<Self> {
    Failure
>>>>>>> e0fd89eb
  }

  fn unload_game(&mut self, env: &mut impl UnloadGameEnvironment) {}

<<<<<<< HEAD
  fn get_memory_data(&mut self, env: &mut RetroEnvironment, id: RetroMemoryType) -> Option<&mut [u8]> {
=======
  fn get_memory_data(
    &mut self,
    env: &mut impl GetMemoryDataEnvironment,
    id: RetroMemoryType<Self::SubsystemMemoryType>,
  ) -> Option<&mut [u8]> {
>>>>>>> e0fd89eb
    None
  }
}

<<<<<<< HEAD
#[repr(transparent)]
#[derive(Clone, Copy, Debug, PartialEq, Eq, Hash)]
pub struct RetroGameType(u32);

impl RetroGameType {
  pub fn new(n: u32) -> Self {
    Self(n)
  }

  pub fn into_inner(self) -> u32 {
    self.0
  }
}

impl From<u32> for RetroGameType {
  fn from(n: u32) -> Self {
    Self(n)
  }
}

impl From<RetroGameType> for u32 {
  fn from(game_type: RetroGameType) -> Self {
    game_type.into_inner()
  }
}

#[repr(transparent)]
#[derive(Clone, Copy, Debug, PartialEq, Eq, Hash)]
pub struct RetroMemoryType(u32);

impl RetroMemoryType {
  pub fn new(n: u32) -> Self {
    Self(n)
  }

  pub fn into_inner(self) -> u32 {
    self.0
  }
}

impl From<u32> for RetroMemoryType {
  fn from(n: u32) -> Self {
    Self(n)
  }
}

impl From<RetroMemoryType> for u32 {
  fn from(memory_type: RetroMemoryType) -> Self {
    memory_type.into_inner()
=======
  fn get_memory_size(&self, _env: &mut impl GetMemorySizeEnvironment, _id: RetroMemoryType<Self::SubsystemMemoryType>) -> usize {
    0
>>>>>>> e0fd89eb
  }
}

trait RetroTypeId: Sized {
  fn into_discriminant(self) -> u8;
  fn from_discriminant(id: u8) -> Option<Self>;
}

impl RetroTypeId for () {
  fn into_discriminant(self) -> u8 {
    0
  }

  fn from_discriminant(_id: u8) -> Option<Self> {
    None
  }
}

#[non_exhaustive]
<<<<<<< HEAD
#[derive(Debug, Clone, Copy, Default, PartialEq, Eq, Hash)]
=======
#[derive(Clone, Copy, Debug, Default, PartialEq, Eq, Hash)]
>>>>>>> e0fd89eb
pub enum RetroDevice {
  #[default]
  None = 0,
  Joypad = 1,
  Mouse = 2,
  Keyboard = 3,
  LightGun = 4,
  Analog = 5,
  Pointer = 6,
}

impl TryFrom<c_uint> for RetroDevice {
  type Error = ();

  fn try_from(val: c_uint) -> Result<Self, Self::Error> {
    match val {
      0 => Ok(Self::None),
      1 => Ok(Self::Joypad),
      2 => Ok(Self::Mouse),
      3 => Ok(Self::Keyboard),
      4 => Ok(Self::LightGun),
      5 => Ok(Self::Analog),
      6 => Ok(Self::Pointer),
      _ => Err(()),
    }
  }
}

/// A libretro device port.
#[repr(transparent)]
<<<<<<< HEAD
#[derive(Clone, Copy, Debug, PartialEq, Eq, Hash, PartialOrd, Ord)]
pub struct RetroDevicePort(u8);

impl RetroDevicePort {
  /// Creates a [`RetroDevicePort`].
  pub fn new(port_number: u8) -> Self {
    RetroDevicePort(port_number)
  }

  // Converts this port back into a u8.
  pub fn into_inner(self) -> u8 {
    self.0
  }
}

impl From<u8> for RetroDevicePort {
  fn from(port_number: u8) -> Self {
    Self::new(port_number)
  }
}

impl From<RetroDevicePort> for u8 {
  fn from(port: RetroDevicePort) -> Self {
    port.into_inner()
  }
}

/// Exposes the `retro_environment_t` callback in an idiomatic fashion. Each of the `RETRO_ENVIRONMENT_*` keys will
/// eventually have a corresponding method here.
///
/// Until that is accomplished, the keys are available in `libretro_rs::sys` and can be used manually with the `get_raw`,
/// `get`, `get_str` and `set_raw` functions.
#[derive(Clone, Copy)]
pub struct RetroEnvironment(retro_environment_t);

impl RetroEnvironment {
  fn new(cb: retro_environment_t) -> RetroEnvironment {
    RetroEnvironment(cb)
  }

  /* Commands */

  /// Requests that the frontend shut down. The frontend can refuse to do this, and return false.
  pub fn shutdown(&mut self) -> bool {
    unsafe { self.cmd_raw(RETRO_ENVIRONMENT_SHUTDOWN) }
  }

  pub fn set_geometry(&mut self, val: RetroGameGeometry) -> bool {
    let val: retro_game_geometry = val.into();
    unsafe { self.set_raw(RETRO_ENVIRONMENT_SET_GEOMETRY, &val) }
  }

  pub fn set_pixel_format(&mut self, val: RetroPixelFormat) -> bool {
    self.set_u32(RETRO_ENVIRONMENT_SET_PIXEL_FORMAT, val.into())
  }

  pub fn set_support_no_game(&mut self, val: bool) -> bool {
    self.set_bool(RETRO_ENVIRONMENT_SET_SUPPORT_NO_GAME, val)
  }

  /* Queries */

  /// Queries the path where the current libretro core resides.
  pub fn get_libretro_path(&self) -> Option<&str> {
    self.get_str(RETRO_ENVIRONMENT_GET_LIBRETRO_PATH)
  }

  /// Queries the path of the "core assets" directory.
  pub fn get_core_assets_directory(&self) -> Option<&str> {
    self.get_str(RETRO_ENVIRONMENT_GET_CORE_ASSETS_DIRECTORY)
  }

  /// Queries the path of the save directory.
  pub fn get_save_directory(&self) -> Option<&str> {
    self.get_str(RETRO_ENVIRONMENT_GET_SAVE_DIRECTORY)
  }

  /// Queries the path of the system directory.
  pub fn get_system_directory(&self) -> Option<&str> {
    self.get_str(RETRO_ENVIRONMENT_GET_SYSTEM_DIRECTORY)
  }

  /// Queries the username associated with the frontend.
  pub fn get_username(&self) -> Option<&str> {
    self.get_str(RETRO_ENVIRONMENT_GET_USERNAME)
  }

  /// Queries a string slice from the environment. A null pointer is interpreted as `None`.
  pub fn get_str(&self, key: u32) -> Option<&str> {
    unsafe {
      let s = self.get(key)?;
      CStr::from_ptr(s).to_str().ok()
    }
  }

  /// Queries a struct from the environment. A null pointer is interpreted as `None`.
  ///
  /// # Safety
  /// The environment callback must be used in accordance with the libretro specification.
  pub unsafe fn get<T>(&self, key: u32) -> Option<*const T> {
    let mut val: *const T = std::ptr::null();
    if self.get_raw(key, &mut val) && !val.is_null() {
      Some(val)
    } else {
      None
    }
  }

  /// Directly invokes the underlying `retro_environment_t` in a "get" fashion.
  ///
  /// # Safety
  /// The environment callback must be used in accordance with the libretro specification.
  #[inline]
  pub unsafe fn get_raw<T>(&self, key: u32, output: *mut *const T) -> bool {
    let cb = self.0.expect("`get_raw` called without a `retro_environment` callback");
    cb(key, output as *mut libc::c_void)
  }

  #[inline]
  pub fn set_bool(&mut self, key: u32, val: bool) -> bool {
    unsafe { self.set_raw(key, &val) }
=======
#[derive(Clone, Copy, Debug, PartialEq, Eq, PartialOrd, Ord)]
pub struct RetroDevicePort(u8);

impl RetroDevicePort {
  /// Creates a [RetroDevicePort].
  pub fn new(port_number: u8) -> Self {
    RetroDevicePort(port_number)
  }

  // Converts this port back into a u8.
  pub fn into_inner(self) -> u8 {
    self.0
>>>>>>> e0fd89eb
  }
}

<<<<<<< HEAD
  #[inline]
  pub fn set_u32(&mut self, key: u32, val: u32) -> bool {
    unsafe { self.set_raw(key, &val) }
  }

  /// Directly invokes the underlying `retro_environment_t` in a "set" fashion.
  ///
  /// # Safety
  /// The environment callback must be used in accordance with the libretro specification.
  #[inline]
  pub unsafe fn set_raw<T>(&mut self, key: u32, val: *const T) -> bool {
    let cb = self.0.expect("`set_raw` called without a `retro_environment` callback");
    cb(key, val as *mut libc::c_void)
=======
impl From<u8> for RetroDevicePort {
  fn from(port_number: u8) -> Self {
    Self::new(port_number)
>>>>>>> e0fd89eb
  }
}

<<<<<<< HEAD
  /// Directly invokes the underlying `retro_environment_t` in a "command" fashion.
  ///
  /// # Safety
  /// The environment callback must be used in accordance with the libretro specification.
  #[inline]
  pub unsafe fn cmd_raw(&mut self, key: u32) -> bool {
    let cb = self.0.expect("`cmd_raw` called without a `retro_environment` callback");
    cb(key, std::ptr::null_mut())
=======
impl From<RetroDevicePort> for u8 {
  fn from(port: RetroDevicePort) -> Self {
    port.into_inner()
>>>>>>> e0fd89eb
  }
}

/// Represents the possible ways that a frontend can pass game information to a core.
#[derive(Debug, Clone)]
pub enum RetroGame {
  /// Used if a core supports "no game" and no game was selected.
  ///
  /// * `meta` contains implementation-specific metadata, if present.
  ///
  /// **Note**: "No game" support is hinted with the `RETRO_ENVIRONMENT_SET_SUPPORT_NO_GAME` key.
<<<<<<< HEAD
  None { meta: Option<String> },
=======
  None { meta: Option<&'a CStr> },
>>>>>>> e0fd89eb
  /// Used if a core doesn't need paths, and a game was selected.
  ///
  /// * `meta` contains implementation-specific metadata, if present.
  /// * `data` contains the entire contents of the game.
<<<<<<< HEAD
  /// * `path` contains the entire absolute path of the game.
  Data {
    meta: Option<String>,
    path: String,
    data: Vec<u8>,
  },
=======
  Data { meta: Option<&'a CStr>, data: &'a [u8] },
>>>>>>> e0fd89eb
  /// Used if a core needs paths, and a game was selected.
  ///
  /// * `meta` contains implementation-specific metadata, if present.
  /// * `path` contains the entire absolute path of the game.
<<<<<<< HEAD
  Path { meta: Option<String>, path: String },
}

impl Default for RetroGame {
  fn default() -> Self {
    RetroGame::None { meta: None }
  }
}

impl From<&retro_game_info> for RetroGame {
  fn from(game: &retro_game_info) -> RetroGame {
    let meta = if game.meta.is_null() {
      None
    } else {
      unsafe { CStr::from_ptr(game.meta).to_str().map(ToString::to_string).ok() }
    };
=======
  Path { meta: Option<&'a CStr>, path: &'a CUtf8 },
}

impl<'a> From<Option<&retro_game_info>> for RetroGame<'a> {
  fn from(info: Option<&retro_game_info>) -> Self {
    match info {
      None => RetroGame::None { meta: None },
      Some(info) => RetroGame::from(info),
    }
  }
}

impl<'a> From<&retro_game_info> for RetroGame<'a> {
  fn from(game: &retro_game_info) -> RetroGame<'a> {
    let meta = unsafe { game.meta.as_ref().map(|x| CStr::from_ptr(x)) };
>>>>>>> e0fd89eb

    match (game.path.is_null(), game.data.is_null()) {
      (true, true) => RetroGame::None { meta },
      (_, false) => unsafe {
<<<<<<< HEAD
        let data = std::slice::from_raw_parts(game.data as *const u8, game.size as usize).to_vec();
        let path = CStr::from_ptr(game.path)
          .to_str()
          .map(ToString::to_string)
          .expect("game path contains invalid data");
        RetroGame::Data { meta, path, data }
      },
      (false, _) => unsafe {
        let path = CStr::from_ptr(game.path)
          .to_str()
          .map(ToString::to_string)
          .expect("game path contains invalid data");
=======
        let data = core::slice::from_raw_parts(game.data as *const u8, game.size);
        RetroGame::Data { meta, data }
      },
      (false, _) => unsafe {
        let path = CUtf8::from_c_str_unchecked(CStr::from_ptr(game.path));
>>>>>>> e0fd89eb
        RetroGame::Path { meta, path }
      },
    }
  }
}

#[non_exhaustive]
<<<<<<< HEAD
#[derive(Debug, Clone, Copy, PartialEq, Eq, Hash)]
=======
#[derive(Clone, Copy, Debug, Default, PartialEq, Eq, Hash)]
>>>>>>> e0fd89eb
pub enum RetroJoypadButton {
  #[default]
  B = 0,
  Y = 1,
  Select = 2,
  Start = 3,
  Up = 4,
  Down = 5,
  Left = 6,
  Right = 7,
  A = 8,
  X = 9,
  L1 = 10,
  R1 = 11,
  L2 = 12,
  R2 = 13,
  L3 = 14,
  R3 = 15,
  #[cfg(experimental)]
  Mask = 256,
}

<<<<<<< HEAD
impl From<RetroJoypadButton> for u32 {
  fn from(button: RetroJoypadButton) -> u32 {
=======
impl From<RetroJoypadButton> for c_uint {
  fn from(button: RetroJoypadButton) -> Self {
>>>>>>> e0fd89eb
    match button {
      RetroJoypadButton::B => 0,
      RetroJoypadButton::Y => 1,
      RetroJoypadButton::Select => 2,
      RetroJoypadButton::Start => 3,
      RetroJoypadButton::Up => 4,
      RetroJoypadButton::Down => 5,
      RetroJoypadButton::Left => 6,
      RetroJoypadButton::Right => 7,
      RetroJoypadButton::A => 8,
      RetroJoypadButton::X => 9,
      RetroJoypadButton::L1 => 10,
      RetroJoypadButton::R1 => 11,
      RetroJoypadButton::L2 => 12,
      RetroJoypadButton::R2 => 13,
      RetroJoypadButton::L3 => 14,
      RetroJoypadButton::R3 => 15,
<<<<<<< HEAD
      #[cfg(experimental)]
      RetroJoypadButton::Mask => 256,
=======
>>>>>>> e0fd89eb
    }
  }
}

#[must_use]
#[derive(Debug, Clone, Copy, PartialEq, Eq)]
pub enum RetroLoadGameResult<T> {
  Failure,
  Success(T),
}

impl<T> From<RetroLoadGameResult<T>> for Option<T>
where
  T: RetroCore,
{
  fn from(result: RetroLoadGameResult<T>) -> Self {
    match result {
<<<<<<< HEAD
      RetroLoadGameResult::Failure => None,
      RetroLoadGameResult::Success(core) => Some(core),
=======
      Failure => None,
      Success(core) => Some(core),
>>>>>>> e0fd89eb
    }
  }
}

impl<T> From<Option<T>> for RetroLoadGameResult<T>
where
  T: RetroCore,
{
  fn from(option: Option<T>) -> Self {
    match option {
<<<<<<< HEAD
      None => RetroLoadGameResult::Failure,
      Some(core) => RetroLoadGameResult::Success(core),
=======
      None => Failure,
      Some(core) => Success(core),
>>>>>>> e0fd89eb
    }
  }
}

impl<T, E> From<Result<T, E>> for RetroLoadGameResult<T>
where
  T: RetroCore,
{
  fn from(result: Result<T, E>) -> Self {
    match result {
<<<<<<< HEAD
      Err(_) => RetroLoadGameResult::Failure,
      Ok(core) => RetroLoadGameResult::Success(core),
=======
      Err(_) => Failure,
      Ok(core) => Success(core),
>>>>>>> e0fd89eb
    }
  }
}

impl<T> From<RetroLoadGameResult<T>> for Result<T, ()>
where
  T: RetroCore,
{
  fn from(result: RetroLoadGameResult<T>) -> Self {
    match result {
<<<<<<< HEAD
      RetroLoadGameResult::Failure => Err(()),
      RetroLoadGameResult::Success(core) => Ok(core),
=======
      Failure => Err(()),
      Success(core) => Ok(core),
>>>>>>> e0fd89eb
    }
  }
}

/// Represents the set of regions supported by `libretro`.
#[non_exhaustive]
<<<<<<< HEAD
#[derive(Debug, Clone, Copy, Hash, PartialEq, Eq)]
=======
#[derive(Clone, Copy, Debug, Default, PartialEq, Eq, Hash)]
>>>>>>> e0fd89eb
pub enum RetroRegion {
  /// A 30 frames/second (60 fields/second) video system.
  #[default]
  NTSC = 0,
  /// A 25 frames/second (50 fields/second) video system.
  PAL = 1,
}

<<<<<<< HEAD
impl From<RetroRegion> for u32 {
  fn from(region: RetroRegion) -> u32 {
=======
impl From<RetroRegion> for c_uint {
  fn from(region: RetroRegion) -> Self {
>>>>>>> e0fd89eb
    match region {
      RetroRegion::NTSC => 0,
      RetroRegion::PAL => 1,
    }
  }
}

<<<<<<< HEAD
#[non_exhaustive]
#[derive(Debug, Clone, Copy, PartialEq, Eq, Hash)]
pub enum RetroPixelFormat {
  RGB1555,
  XRGB8888,
  RGB565,
}

impl From<RetroPixelFormat> for u32 {
  fn from(format: RetroPixelFormat) -> u32 {
    match format {
      RetroPixelFormat::RGB1555 => 0,
      RetroPixelFormat::XRGB8888 => 1,
      RetroPixelFormat::RGB565 => 2,
    }
  }
=======
#[repr(i32)]
#[non_exhaustive]
#[derive(Clone, Copy, Debug, Default, PartialEq, Eq, Hash)]
pub enum RetroPixelFormat {
  #[default]
  RGB1555 = 0,
  XRGB8888 = 1,
  RGB565 = 2,
>>>>>>> e0fd89eb
}

pub struct RetroRuntime {
  audio_sample: retro_audio_sample_t,
  audio_sample_batch: retro_audio_sample_batch_t,
  input_state: retro_input_state_t,
  video_refresh: retro_video_refresh_t,
}

impl RetroRuntime {
  pub fn new(
    audio_sample: retro_audio_sample_t,
    audio_sample_batch: retro_audio_sample_batch_t,
    input_state: retro_input_state_t,
    video_refresh: retro_video_refresh_t,
  ) -> RetroRuntime {
    RetroRuntime {
      audio_sample,
      audio_sample_batch,
      input_state,
      video_refresh,
    }
  }

  /// Sends audio data to the `libretro` frontend.
  pub fn upload_audio_frame(&self, frame: &[i16]) -> usize {
    let cb = self
      .audio_sample_batch
      .expect("`upload_audio_frame` called without registering an `audio_sample_batch` callback");

    unsafe { cb(frame.as_ptr(), frame.len() / 2) }
  }

  /// Sends audio data to the `libretro` frontend.
  pub fn upload_audio_sample(&self, left: i16, right: i16) {
    let cb = self
      .audio_sample
      .expect("`upload_audio_sample` called without registering an `audio_sample` callback");

    unsafe { cb(left, right) }
  }

  /// Sends video data to the `libretro` frontend.
  pub fn upload_video_frame(&self, frame: &[u8], width: u32, height: u32, pitch: usize) {
    let cb = self
      .video_refresh
      .expect("`upload_video_frame` called without registering a `video_refresh` callback");

<<<<<<< HEAD
    unsafe { cb(frame.as_ptr() as *const libc::c_void, width, height, pitch) }
=======
    unsafe { cb(frame.as_ptr() as *const c_void, width, height, pitch) }
>>>>>>> e0fd89eb
  }

  /// Returns true if the specified button is pressed, false otherwise.
  pub fn is_joypad_button_pressed(&self, port: RetroDevicePort, btn: RetroJoypadButton) -> bool {
    let cb = self
      .input_state
      .expect("`is_joypad_button_pressed` called without registering an `input_state` callback");

<<<<<<< HEAD
    let port = libc::c_uint::from(port.into_inner());
=======
    let port = c_uint::from(port.into_inner());
>>>>>>> e0fd89eb
    let device = RETRO_DEVICE_JOYPAD;
    let index = 0;
    let id = btn.into();
    unsafe { cb(port, device, index, id) != 0 }
<<<<<<< HEAD
  }
}

pub struct RetroSystemInfo {
  name: CString,
  version: CString,
  valid_extensions: Option<CString>,
  block_extract: bool,
  need_full_path: bool,
}

impl RetroSystemInfo {
  pub fn new(name: &str, version: &str) -> RetroSystemInfo {
    RetroSystemInfo {
      name: CString::new(name).expect("system name contains invalid data"),
      version: CString::new(version).expect("system version contains invalid data"),
      valid_extensions: None,
      block_extract: false,
      need_full_path: false,
    }
  }

  pub fn with_valid_extensions(mut self, extensions: &[&str]) -> Self {
    self.valid_extensions = if extensions.is_empty() {
      None
    } else {
      CString::new(extensions.join("|")).ok()
    };

    self
  }

  pub fn with_block_extract(mut self) -> Self {
    self.block_extract = true;
    self
  }

  pub fn with_need_full_path(mut self) -> Self {
    self.need_full_path = true;
    self
  }
}

pub struct RetroSystemAvInfo {
  audio: RetroAudioInfo,
  video: RetroVideoInfo,
}

pub struct RetroVideoInfo {
  frame_rate: f64,
  width: u32,
  height: u32,
  aspect_ratio: f32,
  max_width: u32,
  max_height: u32,
  pixel_format: RetroPixelFormat,
}

impl RetroVideoInfo {
  pub fn new(frame_rate: f64, width: u32, height: u32) -> RetroVideoInfo {
    assert_ne!(height, 0);

    RetroVideoInfo {
      frame_rate,
      width,
      height,
      aspect_ratio: (width as f32) / (height as f32),
      max_width: width,
      max_height: height,
      pixel_format: RetroPixelFormat::RGB1555,
    }
  }

  pub fn with_aspect_ratio(mut self, aspect_ratio: f32) -> Self {
    self.aspect_ratio = aspect_ratio;
    self
  }

  pub fn with_max(mut self, width: u32, height: u32) -> Self {
    self.max_width = width;
    self.max_height = height;
    self
  }

  pub fn with_pixel_format(mut self, pixel_format: RetroPixelFormat) -> Self {
    self.pixel_format = pixel_format;
    self
=======
>>>>>>> e0fd89eb
  }
}

/// This is the glue layer between a `RetroCore` implementation, and the `libretro` API.
pub struct RetroInstance<T> {
  pub system: Option<T>,
  pub audio_sample: retro_audio_sample_t,
  pub audio_sample_batch: retro_audio_sample_batch_t,
  pub environment: retro_environment_t,
  pub input_poll: retro_input_poll_t,
  pub input_state: retro_input_state_t,
  pub video_refresh: retro_video_refresh_t,
}

impl<T: RetroCore> RetroInstance<T> {
  /// Invoked by a `libretro` frontend, with the `retro_get_system_info` API call.
  pub fn on_get_system_info(&mut self, info: &mut retro_system_info) {
<<<<<<< HEAD
    let system_info = T::get_system_info();

    info.library_name = system_info.name.as_ptr();
    info.library_version = system_info.version.as_ptr();
    info.block_extract = system_info.block_extract;
    info.need_fullpath = system_info.need_full_path;
    info.valid_extensions = match system_info.valid_extensions.as_ref() {
      None => std::ptr::null(),
      Some(ext) => ext.as_ptr(),
    };

    self.system_info = Some(system_info);
=======
    *info = T::get_system_info().into();
>>>>>>> e0fd89eb
  }

  /// Invoked by a `libretro` frontend, with the `retro_get_system_av_info` API call.
  pub fn on_get_system_av_info(&self, info: &mut retro_system_av_info) {
    let system = self
      .system
      .as_ref()
      .expect("`retro_get_system_av_info` called without a successful `retro_load_game` call. The frontend is not compliant");
    *info = system.get_system_av_info(&mut self.environment()).into();
  }

  /// Invoked by a `libretro` frontend, with the `retro_init` API call.
  pub fn on_init(&self) {
    T::init(&mut self.environment());
  }

  /// Invoked by a `libretro` frontend, with the `retro_deinit` API call.
  pub fn on_deinit(&mut self) {
    self.system = None;
    self.audio_sample = None;
    self.audio_sample_batch = None;
    self.environment = None;
    self.input_poll = None;
    self.input_state = None;
    self.video_refresh = None;
  }

  /// Invoked by a `libretro` frontend, with the `retro_set_environment` API call.
  pub fn on_set_environment(&mut self, mut env: EnvironmentCallback) {
    T::set_environment(&mut env);

    self.environment = Some(env);
  }

  /// Invoked by a `libretro` frontend, with the `retro_set_audio_sample` API call.
  pub fn on_set_audio_sample(&mut self, cb: retro_audio_sample_t) {
    self.audio_sample = cb;
  }

  /// Invoked by a `libretro` frontend, with the `retro_set_audio_sample_batch` API call.
  pub fn on_set_audio_sample_batch(&mut self, cb: retro_audio_sample_batch_t) {
    self.audio_sample_batch = cb;
  }

  /// Invoked by a `libretro` frontend, with the `retro_set_input_poll` API call.
  pub fn on_set_input_poll(&mut self, cb: retro_input_poll_t) {
    self.input_poll = cb;
  }

  /// Invoked by a `libretro` frontend, with the `retro_set_input_state` API call.
  pub fn on_set_input_state(&mut self, cb: retro_input_state_t) {
    self.input_state = cb;
  }

  /// Invoked by a `libretro` frontend, with the `retro_set_video_refresh` API call.
  pub fn on_set_video_refresh(&mut self, cb: retro_video_refresh_t) {
    self.video_refresh = cb;
  }

  /// Invoked by a `libretro` frontend, with the `retro_set_controller_port_device` API call.
  pub fn on_set_controller_port_device(&mut self, port: c_uint, device: c_uint) {
    if let Ok(device) = device.try_into() {
<<<<<<< HEAD
      if let Ok(port_num) = u8::try_from(port) {
        let mut env = self.environment();
        let port = RetroDevicePort(port_num);
=======
      if let Ok(port) = u8::try_from(port) {
        let mut env = self.environment();
        let port = RetroDevicePort(port);
>>>>>>> e0fd89eb
        self.core_mut(|core| core.set_controller_port_device(&mut env, port, device))
      }
    }
  }

  /// Invoked by a `libretro` frontend, with the `retro_reset` API call.
  pub fn on_reset(&mut self) {
    let mut env = self.environment();
    self.core_mut(|core| core.reset(&mut env))
  }

  /// Invoked by a `libretro` frontend, with the `retro_run` API call.
  pub fn on_run(&mut self) {
    // `input_poll` is required to be called once per `retro_run`.
    self.input_poll();

    let mut env = self.environment();

    let runtime = RetroRuntime::new(
      self.audio_sample,
      self.audio_sample_batch,
      self.input_state,
      self.video_refresh,
    );

    self.core_mut(|core| core.run(&mut env, &runtime));
  }

  fn input_poll(&mut self) {
    let cb = self
      .input_poll
      .expect("`on_run` called without registering an `input_poll` callback");

    unsafe { cb() }
  }

  /// Invoked by a `libretro` frontend, with the `retro_serialize_size` API call.
  pub fn on_serialize_size(&self) -> usize {
    let mut env = self.environment();
    self.core_ref(|core| core.serialize_size(&mut env))
  }

  /// Invoked by a `libretro` frontend, with the `retro_serialize` API call.
  pub fn on_serialize(&self, data: *mut (), size: usize) -> bool {
    unsafe {
      let data = core::slice::from_raw_parts_mut(data as *mut u8, size);
      let mut env = self.environment();
      self.core_ref(|core| core.serialize(&mut env, data))
    }
  }

  /// Invoked by a `libretro` frontend, with the `retro_unserialize` API call.
  pub fn on_unserialize(&mut self, data: *const (), size: usize) -> bool {
    unsafe {
      let data = core::slice::from_raw_parts(data as *const u8, size);
      let mut env = self.environment();
      self.core_mut(|core| core.unserialize(&mut env, data))
    }
  }

  /// Invoked by a `libretro` frontend, with the `retro_cheat_reset` API call.
  pub fn on_cheat_reset(&mut self) {
    let mut env = self.environment();
    self.core_mut(|core| core.cheat_reset(&mut env))
  }

  /// Invoked by a `libretro` frontend, with the `retro_cheat_set` API call.
  ///
  /// # Safety
<<<<<<< HEAD
  /// `code` must be a valid argument to [`CStr::from_ptr`].
  pub unsafe fn on_cheat_set(&mut self, index: libc::c_uint, enabled: bool, code: *const libc::c_char) {
    unsafe {
      let code = CStr::from_ptr(code).to_str().expect("`code` contains invalid data");
      let mut env = self.environment();
      self.core_mut(|core| core.cheat_set(&mut env, index, enabled, code))
    }
=======
  /// See [CStr::from_ptr].
  pub unsafe fn on_cheat_set(&mut self, index: c_uint, enabled: bool, code: *const c_char) {
    let index = index as u32;
    let code = CStr::from_ptr(code).to_str().expect("`code` contains invalid data");
    let mut env = self.environment();
    self.core_mut(|core| core.cheat_set(&mut env, index, enabled, code))
>>>>>>> e0fd89eb
  }

  /// Invoked by a `libretro` frontend, with the `retro_load_game` API call.
  ///
  /// # Safety
<<<<<<< HEAD
  /// `game` must remain valid until [`RetroInstance::on_unload_game`] is called.
  pub unsafe fn on_load_game(&mut self, game: *const retro_game_info) -> bool {
    let mut env = self.environment();
    let game = game.as_ref().map_or_else(RetroGame::default, RetroGame::from);
    self.system = T::load_game(&mut env, game).into();
    self.system.is_some()
  }

  /// Invoked by a `libretro` frontend, with the `retro_load_game_special` API call.
  pub fn on_load_game_special(&mut self, game_type: RetroGameType, info: &retro_game_info, _num_info: libc::size_t) -> bool {
    let mut env = self.environment();
    self.system = T::load_game_special(&mut env, game_type, info.into()).into();
    self.system.is_some()
=======
  /// `game` must remain valid until `on_unload_game` is called.
  pub unsafe fn on_load_game(&mut self, game: *const retro_game_info) -> bool {
    let mut env = self.environment();
    let game = RetroGame::from(game.as_ref());
    if let Success(core) = T::load_game(&mut env, game) {
      self.system = Some(core);
      return true;
    }
    false
  }

  /// Invoked by a `libretro` frontend, with the `retro_load_game_special` API call.
  pub fn on_load_game_special(&mut self, game_type: c_uint, info: &retro_game_info, _num_info: usize) -> bool {
    let mut env = self.environment();
    let game_type = u8::try_from(game_type).expect("on_load_game_special() received a game_type outside the expected range.");
    if let Some(game_type) = T::SpecialGameType::from_discriminant(game_type) {
      if let Success(core) = T::load_game_special(&mut env, game_type, info.into()) {
        self.system = Some(core);
        return true;
      }
    }
    false
>>>>>>> e0fd89eb
  }

  /// Invoked by a `libretro` frontend, with the `retro_unload_game` API call.
  pub fn on_unload_game(&mut self) {
    let mut env = self.environment();
    self.core_mut(|core| core.unload_game(&mut env))
  }

  /// Invoked by a `libretro` frontend, with the `retro_get_region` API call.
  pub fn on_get_region(&self) -> c_uint {
    let system = self.system.as_ref().expect("`on_get_region` called without a game loaded.");
    c_uint::from(system.get_region(&mut self.environment()))
  }

  /// Invoked by a `libretro` frontend, with the `retro_get_memory_data` API call.
<<<<<<< HEAD
  pub fn on_get_memory_data(&mut self, id: RetroMemoryType) -> *mut () {
    let mut env = self.environment();
    self.core_mut(|core| {
      core
        .get_memory_data(&mut env, id)
        .map_or_else(std::ptr::null_mut, |data| data.as_mut_ptr() as *mut ())
=======
  pub fn on_get_memory_data(&mut self, id: c_uint) -> *mut () {
    let mut env = self.environment();
    self.core_mut(|core| {
      let id = u16::try_from(id).expect("on_get_memory_data received an id outside of the expected range.");
      if let Ok(id) = RetroMemoryType::try_from(id) {
        if let Some(data) = core.get_memory_data(&mut env, id) {
          // TODO: is there a way to maintain lifetimes here?
          return data.as_mut_ptr() as *mut ();
        }
      }
      core::ptr::null_mut()
>>>>>>> e0fd89eb
    })
  }

  /// Invoked by a `libretro` frontend, with the `retro_get_memory_size` API call.
<<<<<<< HEAD
  pub fn on_get_memory_size(&mut self, id: RetroMemoryType) -> libc::size_t {
    let mut env = self.environment();
    self.core_mut(|core| core.get_memory_data(&mut env, id).map_or(0, |data| data.len()))
=======
  pub fn on_get_memory_size(&mut self, id: c_uint) -> usize {
    let mut env = self.environment();
    let id = u16::try_from(id).expect("on_get_memory_size() received an id outside of the expected range.");
    if let Ok(id) = RetroMemoryType::try_from(id) {
      self.core_mut(|core| core.get_memory_size(&mut env, id))
    } else {
      0
    }
>>>>>>> e0fd89eb
  }

  #[inline]
  #[doc(hidden)]
  fn environment(&self) -> EnvironmentCallback {
    self.environment.expect("unable to retrieve the environment callback")
  }

  #[inline]
  #[doc(hidden)]
  fn core_mut<F, Output>(&mut self, f: F) -> Output
  where
    F: FnOnce(&mut T) -> Output,
  {
    let sys = self
      .system
      .as_mut()
      .expect("`core_mut` called when no system has been created");

    f(sys)
  }

  #[inline]
  #[doc(hidden)]
  fn core_ref<F, Output>(&self, f: F) -> Output
  where
    F: FnOnce(&T) -> Output,
  {
    let sys = self
      .system
      .as_ref()
      .expect("`core_ref` called when no system has been created");

    f(sys)
  }
}<|MERGE_RESOLUTION|>--- conflicted
+++ resolved
@@ -3,14 +3,6 @@
 pub use libretro_rs_sys as sys;
 
 mod av_info;
-<<<<<<< HEAD
-pub mod core_macro;
-mod memory;
-
-pub use av_info::*;
-pub use memory::*;
-use std::ffi::{CStr, CString};
-=======
 mod convert;
 pub mod core_macro;
 mod environment;
@@ -33,40 +25,24 @@
 use c_utf8::CUtf8;
 use core::ffi::*;
 use core::ops::*;
->>>>>>> e0fd89eb
 use sys::*;
 
 #[allow(unused_variables)]
 pub trait RetroCore: Sized {
-  type SpecialGameType: RetroTypeId;
-  type SubsystemMemoryType: RetroTypeId;
-
   /// Called during `retro_set_environment`.
   fn set_environment(env: &mut impl SetEnvironmentEnvironment) {}
 
-<<<<<<< HEAD
   /// Called during `retro_init`. This function is provided for the sake of completeness; it's generally redundant
   /// with [`RetroCore::load_game`].
-  fn init(env: &mut RetroEnvironment) {}
-=======
-  /// Called during `retro_init()`. This function is provided for the sake of completeness; it's generally redundant
-  /// with [load_game].
   fn init(env: &mut impl InitEnvironment) {}
->>>>>>> e0fd89eb
 
   /// Called to get information about the core. This information can then be displayed in a frontend, or used to
   /// construct core-specific paths.
   fn get_system_info() -> RetroSystemInfo;
 
-<<<<<<< HEAD
-  fn get_system_av_info(&self, env: &mut RetroEnvironment) -> RetroSystemAVInfo;
-
-  fn get_region(&self, env: &mut RetroEnvironment) -> RetroRegion {
-=======
   fn get_system_av_info(&self, env: &mut impl GetSystemAvInfoEnvironment) -> RetroSystemAVInfo;
 
   fn get_region(&self, env: &mut impl GetRegionEnvironment) -> RetroRegion {
->>>>>>> e0fd89eb
     RetroRegion::NTSC
   }
 
@@ -88,21 +64,13 @@
 
   /// Allows a core to save its internal state into the specified buffer. The buffer is guaranteed to be at least `size`
   /// bytes, where `size` is the value returned from `serialize_size`.
-<<<<<<< HEAD
-  fn serialize(&self, env: &mut RetroEnvironment, data: &mut [u8]) -> bool {
-=======
   fn serialize(&self, env: &mut impl SerializeEnvironment, data: &mut [u8]) -> bool {
->>>>>>> e0fd89eb
     false
   }
 
   /// Allows a core to load its internal state from the specified buffer. The buffer is guaranteed to be at least `size`
   /// bytes, where `size` is the value returned from `serialize_size`.
-<<<<<<< HEAD
-  fn unserialize(&mut self, env: &mut RetroEnvironment, data: &[u8]) -> bool {
-=======
   fn unserialize(&mut self, env: &mut impl UnserializeEnvironment, data: &[u8]) -> bool {
->>>>>>> e0fd89eb
     false
   }
 
@@ -114,35 +82,21 @@
   /// required for the core to function properly.
   fn load_game(env: &mut impl LoadGameEnvironment, game: RetroGame) -> RetroLoadGameResult<Self>;
 
-<<<<<<< HEAD
-  fn load_game_special(env: &mut RetroEnvironment, game_type: RetroGameType, info: RetroGame) -> RetroLoadGameResult<Self> {
-    RetroLoadGameResult::Failure
-=======
   fn load_game_special(
     env: &mut impl LoadGameSpecialEnvironment,
-    game_type: Self::SpecialGameType,
+    game_type: RetroGameType,
     info: RetroGame,
   ) -> RetroLoadGameResult<Self> {
     Failure
->>>>>>> e0fd89eb
   }
 
   fn unload_game(&mut self, env: &mut impl UnloadGameEnvironment) {}
 
-<<<<<<< HEAD
-  fn get_memory_data(&mut self, env: &mut RetroEnvironment, id: RetroMemoryType) -> Option<&mut [u8]> {
-=======
-  fn get_memory_data(
-    &mut self,
-    env: &mut impl GetMemoryDataEnvironment,
-    id: RetroMemoryType<Self::SubsystemMemoryType>,
-  ) -> Option<&mut [u8]> {
->>>>>>> e0fd89eb
+  fn get_memory_data(&mut self, env: &mut impl GetMemoryDataEnvironment, id: RetroMemoryType) -> Option<&mut [u8]> {
     None
   }
 }
 
-<<<<<<< HEAD
 #[repr(transparent)]
 #[derive(Clone, Copy, Debug, PartialEq, Eq, Hash)]
 pub struct RetroGameType(u32);
@@ -192,10 +146,6 @@
 impl From<RetroMemoryType> for u32 {
   fn from(memory_type: RetroMemoryType) -> Self {
     memory_type.into_inner()
-=======
-  fn get_memory_size(&self, _env: &mut impl GetMemorySizeEnvironment, _id: RetroMemoryType<Self::SubsystemMemoryType>) -> usize {
-    0
->>>>>>> e0fd89eb
   }
 }
 
@@ -215,11 +165,7 @@
 }
 
 #[non_exhaustive]
-<<<<<<< HEAD
-#[derive(Debug, Clone, Copy, Default, PartialEq, Eq, Hash)]
-=======
 #[derive(Clone, Copy, Debug, Default, PartialEq, Eq, Hash)]
->>>>>>> e0fd89eb
 pub enum RetroDevice {
   #[default]
   None = 0,
@@ -250,7 +196,6 @@
 
 /// A libretro device port.
 #[repr(transparent)]
-<<<<<<< HEAD
 #[derive(Clone, Copy, Debug, PartialEq, Eq, Hash, PartialOrd, Ord)]
 pub struct RetroDevicePort(u8);
 
@@ -278,205 +223,24 @@
   }
 }
 
-/// Exposes the `retro_environment_t` callback in an idiomatic fashion. Each of the `RETRO_ENVIRONMENT_*` keys will
-/// eventually have a corresponding method here.
-///
-/// Until that is accomplished, the keys are available in `libretro_rs::sys` and can be used manually with the `get_raw`,
-/// `get`, `get_str` and `set_raw` functions.
-#[derive(Clone, Copy)]
-pub struct RetroEnvironment(retro_environment_t);
-
-impl RetroEnvironment {
-  fn new(cb: retro_environment_t) -> RetroEnvironment {
-    RetroEnvironment(cb)
-  }
-
-  /* Commands */
-
-  /// Requests that the frontend shut down. The frontend can refuse to do this, and return false.
-  pub fn shutdown(&mut self) -> bool {
-    unsafe { self.cmd_raw(RETRO_ENVIRONMENT_SHUTDOWN) }
-  }
-
-  pub fn set_geometry(&mut self, val: RetroGameGeometry) -> bool {
-    let val: retro_game_geometry = val.into();
-    unsafe { self.set_raw(RETRO_ENVIRONMENT_SET_GEOMETRY, &val) }
-  }
-
-  pub fn set_pixel_format(&mut self, val: RetroPixelFormat) -> bool {
-    self.set_u32(RETRO_ENVIRONMENT_SET_PIXEL_FORMAT, val.into())
-  }
-
-  pub fn set_support_no_game(&mut self, val: bool) -> bool {
-    self.set_bool(RETRO_ENVIRONMENT_SET_SUPPORT_NO_GAME, val)
-  }
-
-  /* Queries */
-
-  /// Queries the path where the current libretro core resides.
-  pub fn get_libretro_path(&self) -> Option<&str> {
-    self.get_str(RETRO_ENVIRONMENT_GET_LIBRETRO_PATH)
-  }
-
-  /// Queries the path of the "core assets" directory.
-  pub fn get_core_assets_directory(&self) -> Option<&str> {
-    self.get_str(RETRO_ENVIRONMENT_GET_CORE_ASSETS_DIRECTORY)
-  }
-
-  /// Queries the path of the save directory.
-  pub fn get_save_directory(&self) -> Option<&str> {
-    self.get_str(RETRO_ENVIRONMENT_GET_SAVE_DIRECTORY)
-  }
-
-  /// Queries the path of the system directory.
-  pub fn get_system_directory(&self) -> Option<&str> {
-    self.get_str(RETRO_ENVIRONMENT_GET_SYSTEM_DIRECTORY)
-  }
-
-  /// Queries the username associated with the frontend.
-  pub fn get_username(&self) -> Option<&str> {
-    self.get_str(RETRO_ENVIRONMENT_GET_USERNAME)
-  }
-
-  /// Queries a string slice from the environment. A null pointer is interpreted as `None`.
-  pub fn get_str(&self, key: u32) -> Option<&str> {
-    unsafe {
-      let s = self.get(key)?;
-      CStr::from_ptr(s).to_str().ok()
-    }
-  }
-
-  /// Queries a struct from the environment. A null pointer is interpreted as `None`.
-  ///
-  /// # Safety
-  /// The environment callback must be used in accordance with the libretro specification.
-  pub unsafe fn get<T>(&self, key: u32) -> Option<*const T> {
-    let mut val: *const T = std::ptr::null();
-    if self.get_raw(key, &mut val) && !val.is_null() {
-      Some(val)
-    } else {
-      None
-    }
-  }
-
-  /// Directly invokes the underlying `retro_environment_t` in a "get" fashion.
-  ///
-  /// # Safety
-  /// The environment callback must be used in accordance with the libretro specification.
-  #[inline]
-  pub unsafe fn get_raw<T>(&self, key: u32, output: *mut *const T) -> bool {
-    let cb = self.0.expect("`get_raw` called without a `retro_environment` callback");
-    cb(key, output as *mut libc::c_void)
-  }
-
-  #[inline]
-  pub fn set_bool(&mut self, key: u32, val: bool) -> bool {
-    unsafe { self.set_raw(key, &val) }
-=======
-#[derive(Clone, Copy, Debug, PartialEq, Eq, PartialOrd, Ord)]
-pub struct RetroDevicePort(u8);
-
-impl RetroDevicePort {
-  /// Creates a [RetroDevicePort].
-  pub fn new(port_number: u8) -> Self {
-    RetroDevicePort(port_number)
-  }
-
-  // Converts this port back into a u8.
-  pub fn into_inner(self) -> u8 {
-    self.0
->>>>>>> e0fd89eb
-  }
-}
-
-<<<<<<< HEAD
-  #[inline]
-  pub fn set_u32(&mut self, key: u32, val: u32) -> bool {
-    unsafe { self.set_raw(key, &val) }
-  }
-
-  /// Directly invokes the underlying `retro_environment_t` in a "set" fashion.
-  ///
-  /// # Safety
-  /// The environment callback must be used in accordance with the libretro specification.
-  #[inline]
-  pub unsafe fn set_raw<T>(&mut self, key: u32, val: *const T) -> bool {
-    let cb = self.0.expect("`set_raw` called without a `retro_environment` callback");
-    cb(key, val as *mut libc::c_void)
-=======
-impl From<u8> for RetroDevicePort {
-  fn from(port_number: u8) -> Self {
-    Self::new(port_number)
->>>>>>> e0fd89eb
-  }
-}
-
-<<<<<<< HEAD
-  /// Directly invokes the underlying `retro_environment_t` in a "command" fashion.
-  ///
-  /// # Safety
-  /// The environment callback must be used in accordance with the libretro specification.
-  #[inline]
-  pub unsafe fn cmd_raw(&mut self, key: u32) -> bool {
-    let cb = self.0.expect("`cmd_raw` called without a `retro_environment` callback");
-    cb(key, std::ptr::null_mut())
-=======
-impl From<RetroDevicePort> for u8 {
-  fn from(port: RetroDevicePort) -> Self {
-    port.into_inner()
->>>>>>> e0fd89eb
-  }
-}
-
 /// Represents the possible ways that a frontend can pass game information to a core.
 #[derive(Debug, Clone)]
-pub enum RetroGame {
+pub enum RetroGame<'a> {
   /// Used if a core supports "no game" and no game was selected.
   ///
   /// * `meta` contains implementation-specific metadata, if present.
   ///
   /// **Note**: "No game" support is hinted with the `RETRO_ENVIRONMENT_SET_SUPPORT_NO_GAME` key.
-<<<<<<< HEAD
-  None { meta: Option<String> },
-=======
   None { meta: Option<&'a CStr> },
->>>>>>> e0fd89eb
   /// Used if a core doesn't need paths, and a game was selected.
   ///
   /// * `meta` contains implementation-specific metadata, if present.
   /// * `data` contains the entire contents of the game.
-<<<<<<< HEAD
-  /// * `path` contains the entire absolute path of the game.
-  Data {
-    meta: Option<String>,
-    path: String,
-    data: Vec<u8>,
-  },
-=======
   Data { meta: Option<&'a CStr>, data: &'a [u8] },
->>>>>>> e0fd89eb
   /// Used if a core needs paths, and a game was selected.
   ///
   /// * `meta` contains implementation-specific metadata, if present.
   /// * `path` contains the entire absolute path of the game.
-<<<<<<< HEAD
-  Path { meta: Option<String>, path: String },
-}
-
-impl Default for RetroGame {
-  fn default() -> Self {
-    RetroGame::None { meta: None }
-  }
-}
-
-impl From<&retro_game_info> for RetroGame {
-  fn from(game: &retro_game_info) -> RetroGame {
-    let meta = if game.meta.is_null() {
-      None
-    } else {
-      unsafe { CStr::from_ptr(game.meta).to_str().map(ToString::to_string).ok() }
-    };
-=======
   Path { meta: Option<&'a CStr>, path: &'a CUtf8 },
 }
 
@@ -489,34 +253,24 @@
   }
 }
 
+impl<'a> Default for RetroGame<'a> {
+  fn default() -> Self {
+    RetroGame::None { meta: None }
+  }
+}
+
 impl<'a> From<&retro_game_info> for RetroGame<'a> {
   fn from(game: &retro_game_info) -> RetroGame<'a> {
     let meta = unsafe { game.meta.as_ref().map(|x| CStr::from_ptr(x)) };
->>>>>>> e0fd89eb
 
     match (game.path.is_null(), game.data.is_null()) {
       (true, true) => RetroGame::None { meta },
       (_, false) => unsafe {
-<<<<<<< HEAD
-        let data = std::slice::from_raw_parts(game.data as *const u8, game.size as usize).to_vec();
-        let path = CStr::from_ptr(game.path)
-          .to_str()
-          .map(ToString::to_string)
-          .expect("game path contains invalid data");
-        RetroGame::Data { meta, path, data }
-      },
-      (false, _) => unsafe {
-        let path = CStr::from_ptr(game.path)
-          .to_str()
-          .map(ToString::to_string)
-          .expect("game path contains invalid data");
-=======
         let data = core::slice::from_raw_parts(game.data as *const u8, game.size);
         RetroGame::Data { meta, data }
       },
       (false, _) => unsafe {
         let path = CUtf8::from_c_str_unchecked(CStr::from_ptr(game.path));
->>>>>>> e0fd89eb
         RetroGame::Path { meta, path }
       },
     }
@@ -524,11 +278,7 @@
 }
 
 #[non_exhaustive]
-<<<<<<< HEAD
-#[derive(Debug, Clone, Copy, PartialEq, Eq, Hash)]
-=======
 #[derive(Clone, Copy, Debug, Default, PartialEq, Eq, Hash)]
->>>>>>> e0fd89eb
 pub enum RetroJoypadButton {
   #[default]
   B = 0,
@@ -551,13 +301,8 @@
   Mask = 256,
 }
 
-<<<<<<< HEAD
 impl From<RetroJoypadButton> for u32 {
   fn from(button: RetroJoypadButton) -> u32 {
-=======
-impl From<RetroJoypadButton> for c_uint {
-  fn from(button: RetroJoypadButton) -> Self {
->>>>>>> e0fd89eb
     match button {
       RetroJoypadButton::B => 0,
       RetroJoypadButton::Y => 1,
@@ -575,11 +320,8 @@
       RetroJoypadButton::R2 => 13,
       RetroJoypadButton::L3 => 14,
       RetroJoypadButton::R3 => 15,
-<<<<<<< HEAD
       #[cfg(experimental)]
       RetroJoypadButton::Mask => 256,
-=======
->>>>>>> e0fd89eb
     }
   }
 }
@@ -597,13 +339,8 @@
 {
   fn from(result: RetroLoadGameResult<T>) -> Self {
     match result {
-<<<<<<< HEAD
-      RetroLoadGameResult::Failure => None,
-      RetroLoadGameResult::Success(core) => Some(core),
-=======
       Failure => None,
       Success(core) => Some(core),
->>>>>>> e0fd89eb
     }
   }
 }
@@ -614,13 +351,8 @@
 {
   fn from(option: Option<T>) -> Self {
     match option {
-<<<<<<< HEAD
-      None => RetroLoadGameResult::Failure,
-      Some(core) => RetroLoadGameResult::Success(core),
-=======
       None => Failure,
       Some(core) => Success(core),
->>>>>>> e0fd89eb
     }
   }
 }
@@ -631,13 +363,8 @@
 {
   fn from(result: Result<T, E>) -> Self {
     match result {
-<<<<<<< HEAD
-      Err(_) => RetroLoadGameResult::Failure,
-      Ok(core) => RetroLoadGameResult::Success(core),
-=======
       Err(_) => Failure,
       Ok(core) => Success(core),
->>>>>>> e0fd89eb
     }
   }
 }
@@ -648,24 +375,15 @@
 {
   fn from(result: RetroLoadGameResult<T>) -> Self {
     match result {
-<<<<<<< HEAD
-      RetroLoadGameResult::Failure => Err(()),
-      RetroLoadGameResult::Success(core) => Ok(core),
-=======
       Failure => Err(()),
       Success(core) => Ok(core),
->>>>>>> e0fd89eb
     }
   }
 }
 
 /// Represents the set of regions supported by `libretro`.
 #[non_exhaustive]
-<<<<<<< HEAD
-#[derive(Debug, Clone, Copy, Hash, PartialEq, Eq)]
-=======
 #[derive(Clone, Copy, Debug, Default, PartialEq, Eq, Hash)]
->>>>>>> e0fd89eb
 pub enum RetroRegion {
   /// A 30 frames/second (60 fields/second) video system.
   #[default]
@@ -674,13 +392,8 @@
   PAL = 1,
 }
 
-<<<<<<< HEAD
-impl From<RetroRegion> for u32 {
-  fn from(region: RetroRegion) -> u32 {
-=======
 impl From<RetroRegion> for c_uint {
   fn from(region: RetroRegion) -> Self {
->>>>>>> e0fd89eb
     match region {
       RetroRegion::NTSC => 0,
       RetroRegion::PAL => 1,
@@ -688,24 +401,6 @@
   }
 }
 
-<<<<<<< HEAD
-#[non_exhaustive]
-#[derive(Debug, Clone, Copy, PartialEq, Eq, Hash)]
-pub enum RetroPixelFormat {
-  RGB1555,
-  XRGB8888,
-  RGB565,
-}
-
-impl From<RetroPixelFormat> for u32 {
-  fn from(format: RetroPixelFormat) -> u32 {
-    match format {
-      RetroPixelFormat::RGB1555 => 0,
-      RetroPixelFormat::XRGB8888 => 1,
-      RetroPixelFormat::RGB565 => 2,
-    }
-  }
-=======
 #[repr(i32)]
 #[non_exhaustive]
 #[derive(Clone, Copy, Debug, Default, PartialEq, Eq, Hash)]
@@ -714,7 +409,6 @@
   RGB1555 = 0,
   XRGB8888 = 1,
   RGB565 = 2,
->>>>>>> e0fd89eb
 }
 
 pub struct RetroRuntime {
@@ -763,11 +457,7 @@
       .video_refresh
       .expect("`upload_video_frame` called without registering a `video_refresh` callback");
 
-<<<<<<< HEAD
-    unsafe { cb(frame.as_ptr() as *const libc::c_void, width, height, pitch) }
-=======
     unsafe { cb(frame.as_ptr() as *const c_void, width, height, pitch) }
->>>>>>> e0fd89eb
   }
 
   /// Returns true if the specified button is pressed, false otherwise.
@@ -776,105 +466,11 @@
       .input_state
       .expect("`is_joypad_button_pressed` called without registering an `input_state` callback");
 
-<<<<<<< HEAD
-    let port = libc::c_uint::from(port.into_inner());
-=======
     let port = c_uint::from(port.into_inner());
->>>>>>> e0fd89eb
     let device = RETRO_DEVICE_JOYPAD;
     let index = 0;
     let id = btn.into();
     unsafe { cb(port, device, index, id) != 0 }
-<<<<<<< HEAD
-  }
-}
-
-pub struct RetroSystemInfo {
-  name: CString,
-  version: CString,
-  valid_extensions: Option<CString>,
-  block_extract: bool,
-  need_full_path: bool,
-}
-
-impl RetroSystemInfo {
-  pub fn new(name: &str, version: &str) -> RetroSystemInfo {
-    RetroSystemInfo {
-      name: CString::new(name).expect("system name contains invalid data"),
-      version: CString::new(version).expect("system version contains invalid data"),
-      valid_extensions: None,
-      block_extract: false,
-      need_full_path: false,
-    }
-  }
-
-  pub fn with_valid_extensions(mut self, extensions: &[&str]) -> Self {
-    self.valid_extensions = if extensions.is_empty() {
-      None
-    } else {
-      CString::new(extensions.join("|")).ok()
-    };
-
-    self
-  }
-
-  pub fn with_block_extract(mut self) -> Self {
-    self.block_extract = true;
-    self
-  }
-
-  pub fn with_need_full_path(mut self) -> Self {
-    self.need_full_path = true;
-    self
-  }
-}
-
-pub struct RetroSystemAvInfo {
-  audio: RetroAudioInfo,
-  video: RetroVideoInfo,
-}
-
-pub struct RetroVideoInfo {
-  frame_rate: f64,
-  width: u32,
-  height: u32,
-  aspect_ratio: f32,
-  max_width: u32,
-  max_height: u32,
-  pixel_format: RetroPixelFormat,
-}
-
-impl RetroVideoInfo {
-  pub fn new(frame_rate: f64, width: u32, height: u32) -> RetroVideoInfo {
-    assert_ne!(height, 0);
-
-    RetroVideoInfo {
-      frame_rate,
-      width,
-      height,
-      aspect_ratio: (width as f32) / (height as f32),
-      max_width: width,
-      max_height: height,
-      pixel_format: RetroPixelFormat::RGB1555,
-    }
-  }
-
-  pub fn with_aspect_ratio(mut self, aspect_ratio: f32) -> Self {
-    self.aspect_ratio = aspect_ratio;
-    self
-  }
-
-  pub fn with_max(mut self, width: u32, height: u32) -> Self {
-    self.max_width = width;
-    self.max_height = height;
-    self
-  }
-
-  pub fn with_pixel_format(mut self, pixel_format: RetroPixelFormat) -> Self {
-    self.pixel_format = pixel_format;
-    self
-=======
->>>>>>> e0fd89eb
   }
 }
 
@@ -892,22 +488,7 @@
 impl<T: RetroCore> RetroInstance<T> {
   /// Invoked by a `libretro` frontend, with the `retro_get_system_info` API call.
   pub fn on_get_system_info(&mut self, info: &mut retro_system_info) {
-<<<<<<< HEAD
-    let system_info = T::get_system_info();
-
-    info.library_name = system_info.name.as_ptr();
-    info.library_version = system_info.version.as_ptr();
-    info.block_extract = system_info.block_extract;
-    info.need_fullpath = system_info.need_full_path;
-    info.valid_extensions = match system_info.valid_extensions.as_ref() {
-      None => std::ptr::null(),
-      Some(ext) => ext.as_ptr(),
-    };
-
-    self.system_info = Some(system_info);
-=======
     *info = T::get_system_info().into();
->>>>>>> e0fd89eb
   }
 
   /// Invoked by a `libretro` frontend, with the `retro_get_system_av_info` API call.
@@ -970,15 +551,9 @@
   /// Invoked by a `libretro` frontend, with the `retro_set_controller_port_device` API call.
   pub fn on_set_controller_port_device(&mut self, port: c_uint, device: c_uint) {
     if let Ok(device) = device.try_into() {
-<<<<<<< HEAD
       if let Ok(port_num) = u8::try_from(port) {
         let mut env = self.environment();
         let port = RetroDevicePort(port_num);
-=======
-      if let Ok(port) = u8::try_from(port) {
-        let mut env = self.environment();
-        let port = RetroDevicePort(port);
->>>>>>> e0fd89eb
         self.core_mut(|core| core.set_controller_port_device(&mut env, port, device))
       }
     }
@@ -1048,28 +623,18 @@
   /// Invoked by a `libretro` frontend, with the `retro_cheat_set` API call.
   ///
   /// # Safety
-<<<<<<< HEAD
   /// `code` must be a valid argument to [`CStr::from_ptr`].
-  pub unsafe fn on_cheat_set(&mut self, index: libc::c_uint, enabled: bool, code: *const libc::c_char) {
+  pub unsafe fn on_cheat_set(&mut self, index: c_uint, enabled: bool, code: *const c_char) {
     unsafe {
       let code = CStr::from_ptr(code).to_str().expect("`code` contains invalid data");
       let mut env = self.environment();
       self.core_mut(|core| core.cheat_set(&mut env, index, enabled, code))
     }
-=======
-  /// See [CStr::from_ptr].
-  pub unsafe fn on_cheat_set(&mut self, index: c_uint, enabled: bool, code: *const c_char) {
-    let index = index as u32;
-    let code = CStr::from_ptr(code).to_str().expect("`code` contains invalid data");
-    let mut env = self.environment();
-    self.core_mut(|core| core.cheat_set(&mut env, index, enabled, code))
->>>>>>> e0fd89eb
   }
 
   /// Invoked by a `libretro` frontend, with the `retro_load_game` API call.
   ///
   /// # Safety
-<<<<<<< HEAD
   /// `game` must remain valid until [`RetroInstance::on_unload_game`] is called.
   pub unsafe fn on_load_game(&mut self, game: *const retro_game_info) -> bool {
     let mut env = self.environment();
@@ -1079,34 +644,10 @@
   }
 
   /// Invoked by a `libretro` frontend, with the `retro_load_game_special` API call.
-  pub fn on_load_game_special(&mut self, game_type: RetroGameType, info: &retro_game_info, _num_info: libc::size_t) -> bool {
+  pub fn on_load_game_special(&mut self, game_type: RetroGameType, info: &retro_game_info, _num_info: usize) -> bool {
     let mut env = self.environment();
     self.system = T::load_game_special(&mut env, game_type, info.into()).into();
     self.system.is_some()
-=======
-  /// `game` must remain valid until `on_unload_game` is called.
-  pub unsafe fn on_load_game(&mut self, game: *const retro_game_info) -> bool {
-    let mut env = self.environment();
-    let game = RetroGame::from(game.as_ref());
-    if let Success(core) = T::load_game(&mut env, game) {
-      self.system = Some(core);
-      return true;
-    }
-    false
-  }
-
-  /// Invoked by a `libretro` frontend, with the `retro_load_game_special` API call.
-  pub fn on_load_game_special(&mut self, game_type: c_uint, info: &retro_game_info, _num_info: usize) -> bool {
-    let mut env = self.environment();
-    let game_type = u8::try_from(game_type).expect("on_load_game_special() received a game_type outside the expected range.");
-    if let Some(game_type) = T::SpecialGameType::from_discriminant(game_type) {
-      if let Success(core) = T::load_game_special(&mut env, game_type, info.into()) {
-        self.system = Some(core);
-        return true;
-      }
-    }
-    false
->>>>>>> e0fd89eb
   }
 
   /// Invoked by a `libretro` frontend, with the `retro_unload_game` API call.
@@ -1122,44 +663,19 @@
   }
 
   /// Invoked by a `libretro` frontend, with the `retro_get_memory_data` API call.
-<<<<<<< HEAD
   pub fn on_get_memory_data(&mut self, id: RetroMemoryType) -> *mut () {
     let mut env = self.environment();
     self.core_mut(|core| {
       core
         .get_memory_data(&mut env, id)
         .map_or_else(std::ptr::null_mut, |data| data.as_mut_ptr() as *mut ())
-=======
-  pub fn on_get_memory_data(&mut self, id: c_uint) -> *mut () {
-    let mut env = self.environment();
-    self.core_mut(|core| {
-      let id = u16::try_from(id).expect("on_get_memory_data received an id outside of the expected range.");
-      if let Ok(id) = RetroMemoryType::try_from(id) {
-        if let Some(data) = core.get_memory_data(&mut env, id) {
-          // TODO: is there a way to maintain lifetimes here?
-          return data.as_mut_ptr() as *mut ();
-        }
-      }
-      core::ptr::null_mut()
->>>>>>> e0fd89eb
     })
   }
 
   /// Invoked by a `libretro` frontend, with the `retro_get_memory_size` API call.
-<<<<<<< HEAD
-  pub fn on_get_memory_size(&mut self, id: RetroMemoryType) -> libc::size_t {
+  pub fn on_get_memory_size(&mut self, id: RetroMemoryType) -> usize {
     let mut env = self.environment();
     self.core_mut(|core| core.get_memory_data(&mut env, id).map_or(0, |data| data.len()))
-=======
-  pub fn on_get_memory_size(&mut self, id: c_uint) -> usize {
-    let mut env = self.environment();
-    let id = u16::try_from(id).expect("on_get_memory_size() received an id outside of the expected range.");
-    if let Ok(id) = RetroMemoryType::try_from(id) {
-      self.core_mut(|core| core.get_memory_size(&mut env, id))
-    } else {
-      0
-    }
->>>>>>> e0fd89eb
   }
 
   #[inline]
